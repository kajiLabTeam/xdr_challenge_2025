from typing import (
    Any,
    Iterator,
    Literal,
    NamedTuple,
    NotRequired,
    TypedDict,
    Unpack,
    cast,
)
import numpy as np
from parse import parse
import pydantic
import re
from scipy.spatial.transform import Rotation as R

SensorType = Literal["ACCE", "GYRO", "MAGN", "AHRS", "UWBP", "UWBT", "GPOS", "VISO"]
ALLOWED_SENSOR_TYPES = {"ACCE", "GYRO", "MAGN", "AHRS", "UWBP", "UWBT", "GPOS", "VISO"}


class Position(NamedTuple):
    """
    位置を表すデータ構造
    """

    x: float
    y: float
    z: float

    def __repr__(self) -> str:
        return f"({self.x},{self.y},{self.z})"

    def __str__(self) -> str:
        return f"{self.x},{self.y},{self.z}"


class TimedPosition(NamedTuple):
    """
    位置を表すデータ構造にタイムスタンプを追加したもの
    """

    x: float
    y: float
    z: float
    timestamp: float

    def __repr__(self) -> str:
        return f"({self.x},{self.y},{self.z})"

    def __str__(self) -> str:
        return f"{self.x},{self.y},{self.z}"

    def to_position(self) -> Position:
        """
        タイムスタンプを除いた Position オブジェクトを返す
        Returns:
            Position: タイムスタンプを除いた Position オブジェクト
        """
        return Position(self.x, self.y, self.z)


<<<<<<< HEAD
class Pixel(NamedTuple):
    """
    ピクセルを表すデータ構造
    """

    x: int
    y: int
=======
class TimedPose(NamedTuple):
    """
    位置・姿勢・タイムスタンプを表すデータ構造
    """

    x: float
    y: float
    z: float
    yaw: float
    timestamp: float

    def __repr__(self) -> str:
        """
        `x,y,z,yaw` の形式で文字列を返す
        """
        return f"({self.x},{self.y},{self.z},{self.yaw})"

    def __str__(self) -> str:
        """
        `x,y,yaw` の形式で文字列を返す
        """
        wrapped = self.yaw % (2 * np.pi)
        if wrapped > np.pi:
            wrapped -= 2 * np.pi

        return f"{self.x},{self.y},{wrapped}"

    def to_position(self) -> Position:
        """
        Position オブジェクトを返す
        Returns:
            Position: Position オブジェクト
        """
        return Position(self.x, self.y, self.z)

    def to_timed_position(self) -> TimedPosition:
        """
        TimedPosition オブジェクトを返す
        Returns:
            TimedPosition: TimedPosition オブジェクト
        """
        return TimedPosition(self.timestamp, self.x, self.y, self.z)
>>>>>>> 44b32b09


class QOrientation(NamedTuple):
    """
    姿勢を表すデータ構造(クォータニオン形式)
    """

    w: float
    x: float
    y: float
    z: float

    def __repr__(self) -> str:
        return f"({self.w},{self.x},{self.y},{self.z})"

    def __str__(self) -> str:
        return f"({self.w},{self.x},{self.y},{self.z})"

    def to_euler_rad(self) -> tuple[float, float, float]:
        """
        クォータニオンをオイラー角に変換するメソッド
        Returns:
            tuple[float, float, float]: オイラー角 (roll, pitch, yaw)
        """
        r = R.from_quat([self.x, self.y, self.z, self.w])
        euler = r.as_euler("xyz", degrees=False)
        roll, pitch, yaw = euler

        return float(roll), float(pitch), float(yaw)


class QOrientationWithTimestamp(NamedTuple):
    """
    姿勢を表すデータ構造(クォータニオン形式)にタイムスタンプを追加したもの
    """

    timestamp: float
    w: float
    x: float
    y: float
    z: float

    def __repr__(self) -> str:
        return f"({self.w},{self.x},{self.y},{self.z})"

    def __str__(self) -> str:
        return f"({self.w},{self.x},{self.y},{self.z})"

    def to_euler_rad(self) -> tuple[float, float, float]:
        """
        クォータニオンをオイラー角に変換するメソッド
        Returns:
            tuple[float, float, float]: オイラー角 (roll, pitch, yaw)
        """
        r = R.from_quat([self.x, self.y, self.z, self.w])
        euler = r.as_euler("xyz", degrees=False)
        roll, pitch, yaw = euler

        return float(roll), float(pitch), float(yaw)


class _TrialState(TypedDict):
    """
    トライアルの状態を表すデータ構造の型定義
    """

    trialts: float
    rem: float
    V: float
    S: float
    p: float
    h: float
    pts: float
    pos: Position


class _TrialStateArgs(TypedDict):
    """
    トライアルの状態を表す引数の型定義
    """

    text: NotRequired[str]
    trialts: NotRequired[float]
    rem: NotRequired[float]
    V: NotRequired[float]
    S: NotRequired[float]
    p: NotRequired[float]
    h: NotRequired[float]
    pts: NotRequired[float]
    pos: NotRequired[Position]


class TrialState:
    """
    トライアルの状態を表すデータ構造の型定義
    """

    statefmt = "{trialts:.3f},{rem:.3f},{V:.3f},{S:.3f},{p:.3f},{h:.3f},{pts:.3f},{pos}"

    def __init__(
        self,
        **kwargs: Unpack[_TrialStateArgs],
    ):
        if "text" in kwargs and isinstance(kwargs["text"], str):
            state = self._parse_state(kwargs["text"])
            self.trialts = state["trialts"]
            self.rem = state["rem"]
            self.V = state["V"]
            self.S = state["S"]
            self.p = state["p"]
            self.h = state["h"]
            self.pts = state["pts"]
            self.pos = state["pos"]
            return

        if "trialts" not in kwargs or not isinstance(kwargs["trialts"], float):
            raise ValueError("trialts(arg[0]) は float 型でなければなりません")
        if "rem" not in kwargs or not isinstance(kwargs["rem"], float):
            raise ValueError("rem(arg[1]) は float 型でなければなりません")
        if "V" not in kwargs or not isinstance(kwargs["V"], int):
            raise ValueError("V(arg[2]) は int 型でなければなりません")
        if "S" not in kwargs or not isinstance(kwargs["S"], int):
            raise ValueError("S(arg[3]) は int 型でなければなりません")
        if "p" not in kwargs or not isinstance(kwargs["p"], float):
            raise ValueError("p(arg[4]) は float 型でなければなりません")
        if "h" not in kwargs or not isinstance(kwargs["h"], float):
            raise ValueError("h(arg[5]) は float 型でなければなりません")
        if "pts" not in kwargs or not isinstance(kwargs["pts"], float):
            raise ValueError("pts(arg[6]) は float 型でなければなりません")
        if "pos" not in kwargs or not isinstance(kwargs["pos"], Position):
            raise ValueError("pos(arg[7]) は Position 型でなければなりません")

        self.trialts = kwargs["trialts"]
        self.rem = kwargs["rem"]
        self.V = kwargs["V"]
        self.S = kwargs["S"]
        self.p = kwargs["p"]
        self.h = kwargs["h"]
        self.pts = kwargs["pts"]
        self.pos = kwargs["pos"]

    def __str__(self) -> str:
        """
        トライアルの状態を文字列に変換するメソッド

        Returns:
            str: トライアルの状態を表す文字列
        """
        return f"trialts={self.trialts}, rem={self.rem}, V={self.V}, S={self.S}, p={self.p}, h={self.h}, pts={self.pts}, pos={str(self.pos)}"

    def _parse_state(self, text: str) -> _TrialState:
        """
        トライアルの状態を文字列から TrialState オブジェクトに変換
        Args:
            text (str): カンマ区切りの文字列
        Returns:
            TrialState: トライアルの状態を表す TrialState オブジェクト
        """
        values = parse(self.statefmt, text)

        if values is None:
            raise ValueError("トライアルの状態のフォーマットが不正です")

        trialts = values["trialts"]
        rem = values["rem"]
        V = values["V"]
        S = values["S"]
        p = values["p"]
        h = values["h"]
        pts = values["pts"]
        pos = self._parse_position(re.split(r"[;,]", values["pos"]))

        if pos is None:
            raise ValueError("位置情報のフォーマットが不正です")

        return {
            "trialts": trialts,
            "rem": rem,
            "V": V,
            "S": S,
            "p": p,
            "h": h,
            "pts": pts,
            "pos": pos,
        }

    def _parse_position(self, pos: list[str]) -> Position | None:
        """
        位置情報を文字列から Position オブジェクトに変換
        Args:
            position (str): カンマ区切りの位置情報文字列
        Returns:
            Position: 位置情報を表す Position オブジェクト
        """
        return Position(
            x=float(pos[0]),
            y=float(pos[1]),
            z=float(pos[2]),
        )


class EnvVars(TypedDict):
    """
    環境変数を表すデータ構造の型定義
    """

    EVAAL_API_SERVER: str
    TRIAL_ID: str
    TEST_TRIAL_ID_LIS: list[str]


_SensorRow = tuple[SensorType, list[str]]
_SensorData = list[_SensorRow]


class SensorData:
    """
    センサーデータを表すデータ構造の型定義
    """

    data: _SensorData

    def __init__(self, data: str):
        """
        センサーデータを初期化するメソッド
        Args:
            data (str): センサーデータの文字列
        """
        self.data = self._parse_sensor_data(data)

    def _parse_sensor_data(self, data: str) -> _SensorData:
        """
        センサーデータを文字列から SensorData 型に変換する
        Args:
            data (str): センサーデータの文字列
        Returns:
            SensorData: センサーデータを表す SensorData 型
        """
        recv_sensor_lines = data.splitlines()

        sensor_data: _SensorData = []
        for line in recv_sensor_lines:
            if not line.strip():
                continue

            parts = line.strip().split(";")
            sensor_type = parts[0]
            data_row: list[str] = parts[1:]

            if sensor_type in ALLOWED_SENSOR_TYPES:
                sensor_data.append((cast(SensorType, sensor_type), data_row))
            else:
                raise ValueError(f"不正なセンサータイプ: {sensor_type}")

        return sensor_data

    def __iter__(self) -> Iterator[_SensorRow]:
        return iter(self.data)

    def __next__(self) -> _SensorRow:
        return next(iter(self.data))


class IniTrial(pydantic.BaseModel):
    datafile: str
    groundtruthfile: str
    commsep: str
    sepch: str
    V: int
    S: int
    inipos: Position
    reloadable: bool

    @pydantic.field_validator("inipos", mode="before")
    @classmethod
    def validate_inipos(cls, v: Any) -> Position:
        """
        文字列で渡されるiniposを検証し、floatのタプルに変換する。
        """
        if not isinstance(v, str):
            raise ValueError("inipos must be a string")

        parts = v.split(";")
        if len(parts) != 3:
            raise ValueError("inipos must have three parts separated by semicolons")

        try:
            return Position(float(parts[0]), float(parts[1]), float(parts[2]))
        except (ValueError, IndexError):
            raise ValueError("Each part of inipos must be a valid number")


IniTrials = dict[str, IniTrial]


class Estimate(NamedTuple):
    """
    推定結果を表すデータ構造
    """

    pts: float
    c: float
    h: float
    s: float
    x: float
    y: float
    z: float

    @property
    def pos(self) -> Position:
        """
        推定位置を返すプロパティ
        Returns:
            Position: 推定位置を表す Position オブジェクト
        """
        return Position(self.x, self.y, self.z)


EstimateResult = tuple[TimedPose, float]


class BooleanPattern(TypedDict):
    type: Literal["bool_pattern"]
    patterns: list[bool]


class NumRange(TypedDict):
    type: Literal["num_range"]
    min: float
    max: float
    step: float


class NumPattern(TypedDict):
    type: Literal["num_pattern"]
    patterns: list[float]


class StringPattern(TypedDict):
    type: Literal["str_pattern"]
    patterns: list[str]


PatternType = BooleanPattern | NumRange | NumPattern | StringPattern
GridSearchConfig = dict[str, PatternType]

GridSearchPatterns = dict[str, list[str] | list[float] | list[bool]]
GridSearchParams = dict[str, str | float | bool]


class PipelineResult(NamedTuple):
    """
    パイプラインの結果を表すデータ構造
    """

    rmse: float | None


class ProcessPipelineResult(NamedTuple):
    """
    プロセスパイプラインの結果を表すデータ構造
    """

    i: int
    result: PipelineResult
    params: GridSearchParams<|MERGE_RESOLUTION|>--- conflicted
+++ resolved
@@ -59,7 +59,6 @@
         return Position(self.x, self.y, self.z)
 
 
-<<<<<<< HEAD
 class Pixel(NamedTuple):
     """
     ピクセルを表すデータ構造
@@ -67,7 +66,6 @@
 
     x: int
     y: int
-=======
 class TimedPose(NamedTuple):
     """
     位置・姿勢・タイムスタンプを表すデータ構造
@@ -110,7 +108,6 @@
             TimedPosition: TimedPosition オブジェクト
         """
         return TimedPosition(self.timestamp, self.x, self.y, self.z)
->>>>>>> 44b32b09
 
 
 class QOrientation(NamedTuple):
