import logging
from pathlib import Path
import time
from src.lib import Localizer, Requester, RequesterError
from src.lib import wait_if_not_immediate
from src.lib.evaluation._evaluation import Evaluation
from src.lib.groundtruth._groundtruth import GroundTruth
from src.lib.requester import BaseRequester, ImmediateRequester
from src.type import SensorData, TrialState


def pipeline(
    logger: logging.Logger,
    trial_id: str,
    maxwait: float,
    evaal_api_server: str,
    output_dir: Path,
    show_plot_map: bool,
    no_save_plot_map: bool,
    immediate: bool,
) -> None:
    """
    実行手順の定義
    """
    logger.info("パイプラインを実行します")

    # 初期化
    SelectedReqer: type[BaseRequester] = ImmediateRequester if immediate else Requester
    requester = SelectedReqer(evaal_api_server, trial_id, logger)
    localizer = Localizer(trial_id, logger)

    requester.send_reload_req()
    wait_if_not_immediate(immediate, maxwait)

    # 初期状態を取得
    initial_state = requester.send_state_req()
    if initial_state is None:
        logger.error("初期状態の取得に失敗しました")
        return

    logger.info(f"初期状態: {initial_state}")
    localizer.set_init_pos(initial_state.pos)
    wait_if_not_immediate(immediate, maxwait)

    while True:
        try:
            recv_data = requester.send_nextdata_req(position=localizer[-1])

            # センサーデータを受信した場合
            if isinstance(recv_data, SensorData):
                localizer.clear_last_appended_data()
                localizer.set_sensor_data(recv_data)
                localizer.estimate()
                wait_if_not_immediate(immediate, maxwait)
                continue

            # TrialState を受信した場合(トライアルが終了した場合)
            if isinstance(recv_data, TrialState):
                break

            # データの受信に失敗した場合
            raise RequesterError("データの受信に失敗しました")

        except KeyboardInterrupt:
            print()
            logger.info("Ctrl+C が押されました。処理を中断します")
            break
        except Exception as e:
            if isinstance(e, RequesterError):
                logger.warning("データの受信に失敗しました。再試行しますか？")
            else:
                logger.error(f"予期しないエラーが発生しました。 {e}", exc_info=True)

            is_continue = (
                input("終了する場合は no と入力(no 以外は再試行): ").strip().lower()
            )
            if is_continue == "no":
                logger.error(f"予期しないエラー: {e}", exc_info=True)
                break

    datetime = time.strftime("%Y%m%d_%H%M%S")

    # 推定結果を取得
    estimates_df = requester.send_estimates_req()
<<<<<<< HEAD
    if estimates_df is not None:
        estimates_df.to_csv(output_dir / f"{trial_id}_{datetime}_est.csv", index=False)
    
    # 生の測定値をCSVファイルに保存（重み付き平均なし）
    if hasattr(localizer, 'get_raw_measurements'):
        raw_measurements = localizer.get_raw_measurements()
        for tag_id, measurements in raw_measurements.items():
            if measurements:
                import pandas as pd
                raw_df = pd.DataFrame(
                    [(pos.x, pos.y, pos.z, pos.is_los, pos.confidence, pos.method) 
                     for pos in measurements],
                    columns=["x", "y", "z", "is_los", "confidence", "method"]
                )
                raw_csv_file = output_dir / f"{trial_id}_{datetime}_tag_{tag_id}_raw.csv"
                raw_df.to_csv(raw_csv_file, index=False)
                
                # NLOS統計を出力
                nlos_count = raw_df[raw_df['is_los'] == False].shape[0]
                los_count = raw_df[raw_df['is_los'] == True].shape[0]
                total_count = len(raw_df)
                nlos_ratio = (nlos_count / total_count * 100) if total_count > 0 else 0
                
                logger.info(f"Tag {tag_id} の生測定値を {raw_csv_file} に保存しました")
                logger.info(f"  - Total: {total_count}, LOS: {los_count}, NLOS: {nlos_count} ({nlos_ratio:.1f}%)")
    
    # 各タグの軌跡をCSVファイルに保存（LOS/NLOS情報を含む、重み付き平均後）
    if hasattr(localizer, 'get_tag_trajectories_with_los'):
        tag_trajectories_with_los = localizer.get_tag_trajectories_with_los()
        for tag_id, trajectory in tag_trajectories_with_los.items():
            if trajectory:
                import pandas as pd
                tag_df = pd.DataFrame(
                    [(pos.x, pos.y, pos.z, pos.is_los, pos.confidence, pos.method) 
                     for pos in trajectory],
                    columns=["x", "y", "z", "is_los", "confidence", "method"]
                )
                tag_csv_file = output_dir / f"{trial_id}_{datetime}_tag_{tag_id}.csv"
                tag_df.to_csv(tag_csv_file, index=False)
                logger.info(f"Tag {tag_id} の推定軌跡を {tag_csv_file} に保存しました (重み付き平均)")
    elif hasattr(localizer, 'get_tag_trajectories'):
        # 後方互換性のため、LOS情報なしのバージョンも対応
        tag_trajectories = localizer.get_tag_trajectories()
        for tag_id, trajectory in tag_trajectories.items():
            if trajectory:
                import pandas as pd
                tag_df = pd.DataFrame(
                    [(pos.x, pos.y, pos.z) for pos in trajectory],
                    columns=["x", "y", "z"]
                )
                tag_csv_file = output_dir / f"{trial_id}_{datetime}_tag_{tag_id}.csv"
                tag_df.to_csv(tag_csv_file, index=False)
                logger.info(f"Tag {tag_id} の軌跡を {tag_csv_file} に保存しました")
=======
    if estimates_df is None:
        logger.error("推定結果の取得に失敗しました")
        return

    estimates_df.to_csv(output_dir / f"{trial_id}_{datetime}_est.csv", index=False)

    # Ground Truth を取得
    ground_truth_df = GroundTruth.groundtruth(trial_id)
>>>>>>> 52f6324f

    # 推定結果をマップにプロット
    localizer.plot_map(
        "map/miraikan_5.bmp",
        output_dir / f"{trial_id}_{datetime}_map.png",
        show=show_plot_map,
        save=not no_save_plot_map,
        gpos=True,
        ground_truth_df=ground_truth_df,
    )

    # 評価
    rmse = Evaluation.evaluate(estimates_df, ground_truth_df, logger)
    logger.info(f"RMSE: {rmse}")<|MERGE_RESOLUTION|>--- conflicted
+++ resolved
@@ -82,10 +82,15 @@
 
     # 推定結果を取得
     estimates_df = requester.send_estimates_req()
-<<<<<<< HEAD
-    if estimates_df is not None:
-        estimates_df.to_csv(output_dir / f"{trial_id}_{datetime}_est.csv", index=False)
+    if estimates_df is None:
+        logger.error("推定結果の取得に失敗しました")
+        return
+
+    estimates_df.to_csv(output_dir / f"{trial_id}_{datetime}_est.csv", index=False)
     
+    # Ground Truth を取得
+    ground_truth_df = GroundTruth.groundtruth(trial_id)
+
     # 生の測定値をCSVファイルに保存（重み付き平均なし）
     if hasattr(localizer, 'get_raw_measurements'):
         raw_measurements = localizer.get_raw_measurements()
@@ -136,16 +141,6 @@
                 tag_csv_file = output_dir / f"{trial_id}_{datetime}_tag_{tag_id}.csv"
                 tag_df.to_csv(tag_csv_file, index=False)
                 logger.info(f"Tag {tag_id} の軌跡を {tag_csv_file} に保存しました")
-=======
-    if estimates_df is None:
-        logger.error("推定結果の取得に失敗しました")
-        return
-
-    estimates_df.to_csv(output_dir / f"{trial_id}_{datetime}_est.csv", index=False)
-
-    # Ground Truth を取得
-    ground_truth_df = GroundTruth.groundtruth(trial_id)
->>>>>>> 52f6324f
 
     # 推定結果をマップにプロット
     localizer.plot_map(
