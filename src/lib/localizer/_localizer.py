from typing import final
from src.lib.decorators.attr_check import require_attr_appended
from src.lib.recorder import DataRecorder
from src.lib.visualizer import Visualizer
from src.type import Position
from .pdr import PDRLocalizer
from .vio import VIOLocalizer
from .uwb import UWBLocalizer


class Localizer(
    DataRecorder,
    Visualizer,
    PDRLocalizer,
    VIOLocalizer,
    UWBLocalizer,
):
    """
    位置推定のためのクラス
    """

    @final
    @require_attr_appended("positions", 1)
    def estimate(self) -> None:
        # pdr_pos = self.estimate_pdr()
<<<<<<< HEAD
        uwb_pos = self.estimate_uwb()
        # viso_pos = self.estimate_vio()

        # UWBの推定結果が得られた場合はそれを使用、そうでなければ前回の位置を使用
        if uwb_pos is not None:
            self.positions.append(uwb_pos)
        else:
            last_pos = self.last_position()
            # 推定結果を保存（暫定的に+1）
            self.positions.append(Position(last_pos.x + 1, last_pos.y, last_pos.z))
=======
        # uwb_pos = self.estimate_uwb()
        vis_pos = self.estimate_vio()
        # viso_orientations = self.estimate_vio_orientations()

        last_pos = self.last_position()

        # 推定結果を保存
        self.positions.append(vis_pos if vis_pos else Position(0, 0, 0))
>>>>>>> 52f6324f
<|MERGE_RESOLUTION|>--- conflicted
+++ resolved
@@ -23,7 +23,6 @@
     @require_attr_appended("positions", 1)
     def estimate(self) -> None:
         # pdr_pos = self.estimate_pdr()
-<<<<<<< HEAD
         uwb_pos = self.estimate_uwb()
         # viso_pos = self.estimate_vio()
 
@@ -33,14 +32,4 @@
         else:
             last_pos = self.last_position()
             # 推定結果を保存（暫定的に+1）
-            self.positions.append(Position(last_pos.x + 1, last_pos.y, last_pos.z))
-=======
-        # uwb_pos = self.estimate_uwb()
-        vis_pos = self.estimate_vio()
-        # viso_orientations = self.estimate_vio_orientations()
-
-        last_pos = self.last_position()
-
-        # 推定結果を保存
-        self.positions.append(vis_pos if vis_pos else Position(0, 0, 0))
->>>>>>> 52f6324f
+            self.positions.append(Position(last_pos.x + 1, last_pos.y, last_pos.z))