<<<<<<< HEAD
from logging import Logger
from typing import final
=======
from typing import Literal, final
>>>>>>> 44b32b09
from src.lib.decorators.demo_only import demo_only
from src.lib.decorators.attr_check import require_attr_appended
from src.lib.decorators.time import timer
from src.lib.mapmatching import MapMatching
from src.lib.params._params import Params
from src.lib.recorder import DataRecorder
from src.lib.visualizer import Visualizer
from src.type import TimedPose
from .pdr import PDRLocalizer
from .vio import VIOLocalizer
from .uwb import UWBLocalizer


class Localizer(
    DataRecorder,
    Visualizer,
    PDRLocalizer,
    VIOLocalizer,
    UWBLocalizer,
    MapMatching,
):
    """
    位置推定のためのクラス
    """

<<<<<<< HEAD
    def __init__(self, trial_id: str, logger: Logger) -> None:
        super().__init__(trial_id, logger)
=======
    current_method: Literal["INIT", "PDR", "VIO", "UWB"] = "INIT"
>>>>>>> 44b32b09

    @final
    @require_attr_appended("poses", 1)
    @timer
    def estimate(self) -> None:
        """
        位置推定を行う
        """
        if Params.estimate_mode() == "COMPETITION":
            self._estimate_for_competition()
            return

        if Params.estimate_mode() == "ONLY_PDR":
            self._estimate_only_pdr()
            return

        if Params.estimate_mode() == "ONLY_VIO":
            self._estimate_only_vio()
            return

        if Params.estimate_mode() == "ONLY_UWB":
            self._estimate_only_uwb()
            return

        raise ValueError(f"ESTIMATE_MODE が正しくありません: {Params.estimate_mode()}")

    @final
    def _estimate_for_competition(self) -> None:
        """
        競技用の位置推定を行う
        """
        (uwb_pose, uwb_accuracy) = self.estimate_uwb()

        # UWB の信頼度が 0.5 以上の場合は UWB を使用
        if uwb_accuracy >= 0.5 and uwb_pose:
            self.current_method = "UWB"
            self.poses.append(uwb_pose)
            return

        # VIO の信頼度が 0.8 以上の場合は VIO を使用 TODO: 調整
        (vio_pose, vio_accuracy) = self.estimate_vio()
        if vio_accuracy > 0.8:
            self.current_method = "VIO"
            self.poses.append(vio_pose)
            return

        # PDR の信頼度が 0.8 以上の場合は PDR を使用 TODO: 調整
        if self.current_method != "PDR":
            last_time = self.acc_datarecorder.last_appended_data[-1]["app_timestamp"]
            self.switch_to_pdr(last_time, self.last_pose, 0)  # TODO: 方向の指定
            self.current_method = "PDR"
        (pdr_pose, pdr_accuracy) = self.estimate_pdr()

        if pdr_accuracy > 0.8:
            self.poses.append(pdr_pose)
            return

        self.poses.append(vio_pose if vio_pose else self.last_pose)

    @final
    @demo_only
    def _estimate_only_pdr(self) -> None:
        """
        PDR のみを使用して位置を推定する(demo用)
        """
        if self.current_method != "PDR":
            self.current_method = "PDR"
            self.switch_to_pdr(0, self.first_pose, Params.init_angle_rad())

        (pdr_pose, pdr_accuracy) = self.estimate_pdr()
        self.poses.append(pdr_pose)

    @final
    @demo_only
    def _estimate_only_vio(self) -> None:
        """
        VIO のみを使用して位置を推定する(demo用)
        """
        (vio_pose, vio_accuracy) = self.estimate_vio()
        self.poses.append(vio_pose if vio_pose else self.last_pose)

    @final
    @demo_only
    def _estimate_only_uwb(self) -> None:
        """
        UWB のみを使用して位置を推定する(demo用)
        total_confidenceが閾値を下回る場合はプロットしない
        """
        (uwb_pose, uwb_accuracy) = self.estimate_uwb()

        # total_confidenceの閾値を下回る場合は前の位置を維持
        if uwb_accuracy >= 0.3:
            self.poses.append(uwb_pose)
        else:
            # 信頼性が低い場合は前の位置を維持（プロットされない）
            self.poses.append(TimedPose(0, 0, 0, 0, self.timestamp))<|MERGE_RESOLUTION|>--- conflicted
+++ resolved
@@ -1,9 +1,5 @@
-<<<<<<< HEAD
 from logging import Logger
-from typing import final
-=======
 from typing import Literal, final
->>>>>>> 44b32b09
 from src.lib.decorators.demo_only import demo_only
 from src.lib.decorators.attr_check import require_attr_appended
 from src.lib.decorators.time import timer
@@ -29,12 +25,10 @@
     位置推定のためのクラス
     """
 
-<<<<<<< HEAD
+    current_method: Literal["INIT", "PDR", "VIO", "UWB"] = "INIT"
+
     def __init__(self, trial_id: str, logger: Logger) -> None:
         super().__init__(trial_id, logger)
-=======
-    current_method: Literal["INIT", "PDR", "VIO", "UWB"] = "INIT"
->>>>>>> 44b32b09
 
     @final
     @require_attr_appended("poses", 1)
