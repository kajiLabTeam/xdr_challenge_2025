import numpy as np
import numpy.typing as npt
from typing import final
from scipy.spatial.transform import Rotation as R
from src.lib.params._params import Params
from src.type import EstimateResult, Position
from src.lib.recorder import DataRecorderProtocol
from src.lib.recorder.gpos import GposData
from src.lib.recorder.uwbp import UwbPData
from src.lib.recorder.uwbt import UwbTData
from src.lib.utils._utils import Utils


class TagEstimate:
    """各タグからの推定結果を格納するクラス"""

    def __init__(
        self,
        tag_id: str,
        position: np.ndarray,
        confidence: float,
        distance: float,
        method: str,
        is_nlos: bool = True,
        distance_confidence: float = 1.0,  # 距離ベースの信頼性
    ):
        self.tag_id = tag_id
        self.position = position
        self.confidence = confidence
        self.distance = distance
        self.method = method  # 'UWBT' or 'UWBP'
        self.is_nlos = is_nlos  # Non-Line of Sight フラグ
        self.distance_confidence = distance_confidence  # 距離による信頼性
        self.total_confidence = confidence * distance_confidence  # 統合信頼性


class UWBLocalizer(DataRecorderProtocol):
    """
    UWB による位置推定のためのクラス

    各タグごとに個別の推定軌跡を作成し、保持する。
    """

    def __init__(self) -> None:
        self.tag_trajectories: dict[str, list[Position]] = {}
        self.tag_estimates: dict[str, TagEstimate] = {}
        self.tag_priority = ["3637RLJ", "3636DWF", "3583WAA"]
        self.current_active_tag: str | None = None
        self.tag_switch_history: list[tuple[float, str]] = []  # (timestamp, tag_id)

    @final
<<<<<<< HEAD
    def estimate_uwb(self, tag_id: str | None = None) -> Position | None:
        """特定のタグIDまたは優先度に基づく単一タグの推定を返す"""
        # 属性が存在しない場合は初期化
        if not hasattr(self, 'tag_trajectories'):
            self.tag_trajectories = {}
        if not hasattr(self, 'tag_estimates'):
            self.tag_estimates = {}
        if not hasattr(self, 'tag_priority'):
            self.tag_priority = ["3637RLJ", "3636DWF", "3583WAA"]
        if not hasattr(self, 'current_active_tag'):
            self.current_active_tag = None
        if not hasattr(self, 'tag_switch_history'):
            self.tag_switch_history = []
            
=======
    def estimate_uwb(self) -> EstimateResult:
>>>>>>> 071a6481
        uwbp_data = self.uwbp_datarecorder.last_appended_data
        uwbt_data = self.uwbt_datarecorder.data[-100:]
        gpos_data = self.gpos_datarecorder.last_appended_data

        tag_positions: dict[str, list[tuple[np.ndarray, float]]] = {}
        
        for uwbp in uwbp_data:
            current_tag_id = uwbp.get("tag_id", "unknown")
            
            if tag_id is not None and current_tag_id != tag_id:
                continue
            
            nearest_uwbt = min(
                uwbt_data,
                key=lambda x: abs(x["app_timestamp"] - uwbp["app_timestamp"]),
                default=None,
            )
            nearest_gpos = min(
                gpos_data,
                key=lambda x: abs(x["app_timestamp"] - uwbp["app_timestamp"]),
                default=None,
            )
            if nearest_uwbt is None or nearest_gpos is None:
                continue

            accuracy = self._uwb_calc_accuracy(uwbp, nearest_uwbt)
            pos = self._uwb_to_global_pos_by_uwbp(nearest_gpos, uwbp)

            if pos is None:
                continue

            if current_tag_id not in tag_positions:
                tag_positions[current_tag_id] = []
            
            tag_positions[current_tag_id].append(
                (
                    pos,
                    accuracy,
                )
            )

<<<<<<< HEAD
        if len(tag_positions) == 0:
            return None

        # 各タグごとの推定位置を計算して保存
        for tid, pos_acc_list in tag_positions.items():
            if len(pos_acc_list) == 0:
                continue
            
            positions = np.array([p[0] for p in pos_acc_list])
            accuracies = np.array([p[1] for p in pos_acc_list])
            
            weighted_position = np.sum(
                positions * accuracies.reshape(-1, 1), axis=0
            ) / np.sum(accuracies)
            
            estimated_pos = Position(
                x=float(weighted_position[0]),
                y=float(weighted_position[1]),
                z=float(weighted_position[2]),
            )
            
            # タグごとの軌跡に追加
            if tid not in self.tag_trajectories:
                self.tag_trajectories[tid] = []
            self.tag_trajectories[tid].append(estimated_pos)
            
            # 最新の推定を保存
            mean_distance = float(np.mean([uwbp["distance"] for uwbp in uwbp_data if uwbp.get("tag_id") == tid]))
            distance_conf = self._calculate_distance_confidence(mean_distance, method="sigmoid")
            
            self.tag_estimates[tid] = TagEstimate(
                tag_id=tid,
                position=weighted_position,
                confidence=float(np.mean(accuracies)),
                distance=mean_distance,
                method="UWBP",
                is_nlos=False,
                distance_confidence=distance_conf
            )
        
        # 特定のタグIDが指定されている場合はその推定のみ返す
        if tag_id is not None:
            if tag_id in self.tag_estimates:
                est = self.tag_estimates[tag_id]
                return Position(
                    x=float(est.position[0]),
                    y=float(est.position[1]),
                    z=float(est.position[2]),
                )
            return None
        
        # tag_idが指定されていない場合は優先度と信頼性に基づいて単一タグを選択
        # 優先度の高いタグから順にデータがあるかチェック
        selected_tag_id = None
        min_confidence_threshold = 0.3  # 最低信頼性閾値
        
        for priority_tag in self.tag_priority:
            if priority_tag in tag_positions and len(tag_positions[priority_tag]) > 0:
                # 信頼性をチェック
                if priority_tag in self.tag_estimates:
                    est = self.tag_estimates[priority_tag]
                    if est.total_confidence >= min_confidence_threshold:
                        selected_tag_id = priority_tag
                        break
                else:
                    # まだ推定がない場合は使用
                    selected_tag_id = priority_tag
                    break
        
        # 優先度リストにないタグがある場合は、最初に見つかったものを使用
        if selected_tag_id is None and len(tag_positions) > 0:
            selected_tag_id = next(iter(tag_positions.keys()))
        
        # 選択されたタグの推定位置を返す
        if selected_tag_id and selected_tag_id in self.tag_estimates:
            est = self.tag_estimates[selected_tag_id]
            
            # タグが切り替わった場合は記録
            if self.current_active_tag != selected_tag_id:
                import time
                self.tag_switch_history.append((time.time(), selected_tag_id))
                if self.current_active_tag is not None:
                    print(f"[UWB] タグ切り替え: {self.current_active_tag} → {selected_tag_id}")
                self.current_active_tag = selected_tag_id
            
            return Position(
                x=float(est.position[0]),
                y=float(est.position[1]),
                z=float(est.position[2]),
            )
        
        return None
=======
        if len(posWithAccuracyList) == 0:
            return (Position(0, 0, 0), 0.0)

        positions = np.array([p[0] for p in posWithAccuracyList])
        accuracies = np.array([p[1] for p in posWithAccuracyList])

        weighted_position = np.sum(
            positions * accuracies.reshape(-1, 1), axis=0
        ) / np.sum(accuracies)

        position = Position(
            x=float(weighted_position[0]),
            y=float(weighted_position[1]),
            z=float(weighted_position[2]),
        )
        accuracy = float(np.mean(accuracies))
        return (position, accuracy)
>>>>>>> 071a6481

    @final
    def _uwb_to_global_pos_by_uwbp(
        self, gpos: GposData, uwbp: UwbPData
    ) -> npt.NDArray[np.float64] | None:
        """
        GPOSとUWBPデータを統合して位置情報を生成する
        """
        direction_vec = np.array(
            [
                uwbp["direction_vec_x"],
                uwbp["direction_vec_y"],
                uwbp["direction_vec_z"],
            ]
        )

        # 方向ベクトルを正規化
        direction_norm = np.linalg.norm(direction_vec)
        if direction_norm <= 0:
            return None

        direction_vec = direction_vec / direction_norm

        local_point = uwbp["distance"] * direction_vec
        location = np.array(
            [
                gpos["location_x"],
                gpos["location_y"],
                gpos["location_z"],
            ]
        )
        quat = np.array(
            [
                gpos["quat_x"],
                gpos["quat_y"],
                gpos["quat_z"],
                gpos["quat_w"],
            ]
        )
        quat = quat / np.linalg.norm(quat)
        R_tag = R.from_quat(quat)
        world_point = R_tag.apply(local_point) + location

        return world_point

    @final
    def _uwb_to_global_pos_by_uwbt(
        self, gpos: GposData, uwbt: UwbTData
    ) -> npt.NDArray[np.float64] | None:
        """
        GPOSとUWBTデータを統合して位置情報を生成する
        """
        distance = uwbt["distance"]
        azimuth_rad = np.radians(uwbt["aoa_azimuth"])
        elevation_rad = np.radians(uwbt["aoa_elevation"])

        # ローカル座標系での相対位置
        x = distance * np.cos(elevation_rad) * np.sin(azimuth_rad)
        y = distance * np.cos(elevation_rad) * np.cos(azimuth_rad)
        z = distance * np.sin(elevation_rad)
        local_point = np.array([x, y, z])

        location = np.array(
            [
                gpos["location_x"],
                gpos["location_y"],
                gpos["location_z"],
            ]
        )
        quat = np.array(
            [
                gpos["quat_x"],
                gpos["quat_y"],
                gpos["quat_z"],
                gpos["quat_w"],
            ]
        )
        quat = quat / np.linalg.norm(quat)

        # タグの姿勢で回転してワールド座標に変換
        R_tag = R.from_quat(quat)
        world_point = R_tag.apply(local_point) + location

        return world_point

    @final
    def _uwb_calc_accuracy(self, uwbp: UwbPData, uwbt: UwbTData) -> float:
        """
        確信度を計算する
        """
        time_diff = abs(uwbp["app_timestamp"] - uwbt["app_timestamp"])
        time_diff_accuracy = Utils.sigmoid(time_diff, 5, 0.5)
        distance_accuracy = Utils.sigmoid(uwbp["distance"], 4, 2.0)
        los_accuracy = 1.0 if not uwbt["nlos"] else Params.uwb_nlos_factor()

        return time_diff_accuracy * distance_accuracy * los_accuracy
    
    @final
    def _calculate_distance_confidence(self, distance: float, method: str = "sigmoid") -> float:
        """
        距離に基づく信頼性を計算
        
        Args:
            distance: UWB測定距離(m)
            method: 計算方法 ("sigmoid", "cosine", "exponential", "quadratic")
        
        Returns:
            0.0〜1.0の信頼性スコア
        """
        if method == "sigmoid":
            if distance <= 1.0:
                return 1.0
            elif distance >= 3.0:
                return 0.01  # 完全に0にせず微小値を残す
            else:
                k = 3.0  # 傾きの急峻さ
                center = 2.0  # 中心点（1と3の中間）
                return 1.0 / (1.0 + np.exp(k * (distance - center)))
        
        elif method == "cosine":
            if distance <= 1.0:
                return 1.0
            elif distance >= 3.0:
                return 0.01
            else:
                normalized = (distance - 1.0) / 2.0  # 0~1に正規化
                return 0.5 * (1.0 + np.cos(np.pi * normalized))
        
        elif method == "exponential":
            if distance <= 1.0:
                return 1.0
            elif distance >= 3.0:
                return 0.01
            else:
                k = 2.0  # 減衰率
                return np.exp(-k * (distance - 1.0))
        
        elif method == "quadratic":
            if distance <= 1.0:
                return 1.0
            elif distance >= 3.0:
                return 0.01
            else:
                normalized = (distance - 1.0) / 2.0
                return max(0.01, 1.0 - normalized ** 2)
        
        # デフォルトはシグモイド
        return self._calculate_distance_confidence(distance, "sigmoid")
    <|MERGE_RESOLUTION|>--- conflicted
+++ resolved
@@ -49,36 +49,32 @@
         self.tag_switch_history: list[tuple[float, str]] = []  # (timestamp, tag_id)
 
     @final
-<<<<<<< HEAD
-    def estimate_uwb(self, tag_id: str | None = None) -> Position | None:
+    def estimate_uwb(self, tag_id: str | None = None) -> EstimateResult:
         """特定のタグIDまたは優先度に基づく単一タグの推定を返す"""
         # 属性が存在しない場合は初期化
-        if not hasattr(self, 'tag_trajectories'):
+        if not hasattr(self, "tag_trajectories"):
             self.tag_trajectories = {}
-        if not hasattr(self, 'tag_estimates'):
+        if not hasattr(self, "tag_estimates"):
             self.tag_estimates = {}
-        if not hasattr(self, 'tag_priority'):
+        if not hasattr(self, "tag_priority"):
             self.tag_priority = ["3637RLJ", "3636DWF", "3583WAA"]
-        if not hasattr(self, 'current_active_tag'):
+        if not hasattr(self, "current_active_tag"):
             self.current_active_tag = None
-        if not hasattr(self, 'tag_switch_history'):
+        if not hasattr(self, "tag_switch_history"):
             self.tag_switch_history = []
-            
-=======
-    def estimate_uwb(self) -> EstimateResult:
->>>>>>> 071a6481
+
         uwbp_data = self.uwbp_datarecorder.last_appended_data
         uwbt_data = self.uwbt_datarecorder.data[-100:]
         gpos_data = self.gpos_datarecorder.last_appended_data
 
         tag_positions: dict[str, list[tuple[np.ndarray, float]]] = {}
-        
+
         for uwbp in uwbp_data:
             current_tag_id = uwbp.get("tag_id", "unknown")
-            
+
             if tag_id is not None and current_tag_id != tag_id:
                 continue
-            
+
             nearest_uwbt = min(
                 uwbt_data,
                 key=lambda x: abs(x["app_timestamp"] - uwbp["app_timestamp"]),
@@ -100,7 +96,7 @@
 
             if current_tag_id not in tag_positions:
                 tag_positions[current_tag_id] = []
-            
+
             tag_positions[current_tag_id].append(
                 (
                     pos,
@@ -108,37 +104,46 @@
                 )
             )
 
-<<<<<<< HEAD
         if len(tag_positions) == 0:
-            return None
+            return (Position(0, 0, 0), 0.0)
 
         # 各タグごとの推定位置を計算して保存
         for tid, pos_acc_list in tag_positions.items():
             if len(pos_acc_list) == 0:
                 continue
-            
+
             positions = np.array([p[0] for p in pos_acc_list])
             accuracies = np.array([p[1] for p in pos_acc_list])
-            
+
             weighted_position = np.sum(
                 positions * accuracies.reshape(-1, 1), axis=0
             ) / np.sum(accuracies)
-            
+
             estimated_pos = Position(
                 x=float(weighted_position[0]),
                 y=float(weighted_position[1]),
                 z=float(weighted_position[2]),
             )
-            
+
             # タグごとの軌跡に追加
             if tid not in self.tag_trajectories:
                 self.tag_trajectories[tid] = []
             self.tag_trajectories[tid].append(estimated_pos)
-            
+
             # 最新の推定を保存
-            mean_distance = float(np.mean([uwbp["distance"] for uwbp in uwbp_data if uwbp.get("tag_id") == tid]))
-            distance_conf = self._calculate_distance_confidence(mean_distance, method="sigmoid")
-            
+            mean_distance = float(
+                np.mean(
+                    [
+                        uwbp["distance"]
+                        for uwbp in uwbp_data
+                        if uwbp.get("tag_id") == tid
+                    ]
+                )
+            )
+            distance_conf = self._calculate_distance_confidence(
+                mean_distance, method="sigmoid"
+            )
+
             self.tag_estimates[tid] = TagEstimate(
                 tag_id=tid,
                 position=weighted_position,
@@ -146,25 +151,24 @@
                 distance=mean_distance,
                 method="UWBP",
                 is_nlos=False,
-                distance_confidence=distance_conf
-            )
-        
+                distance_confidence=distance_conf,
+            )
+
         # 特定のタグIDが指定されている場合はその推定のみ返す
-        if tag_id is not None:
             if tag_id in self.tag_estimates:
                 est = self.tag_estimates[tag_id]
-                return Position(
+                return (Position(
                     x=float(est.position[0]),
                     y=float(est.position[1]),
                     z=float(est.position[2]),
-                )
-            return None
-        
+                ), est.total_confidence)
+            return (Position(0, 0, 0), 0.0)
+
         # tag_idが指定されていない場合は優先度と信頼性に基づいて単一タグを選択
         # 優先度の高いタグから順にデータがあるかチェック
         selected_tag_id = None
         min_confidence_threshold = 0.3  # 最低信頼性閾値
-        
+
         for priority_tag in self.tag_priority:
             if priority_tag in tag_positions and len(tag_positions[priority_tag]) > 0:
                 # 信頼性をチェック
@@ -177,49 +181,33 @@
                     # まだ推定がない場合は使用
                     selected_tag_id = priority_tag
                     break
-        
+
         # 優先度リストにないタグがある場合は、最初に見つかったものを使用
         if selected_tag_id is None and len(tag_positions) > 0:
             selected_tag_id = next(iter(tag_positions.keys()))
-        
+
         # 選択されたタグの推定位置を返す
         if selected_tag_id and selected_tag_id in self.tag_estimates:
             est = self.tag_estimates[selected_tag_id]
-            
+
             # タグが切り替わった場合は記録
             if self.current_active_tag != selected_tag_id:
                 import time
+
                 self.tag_switch_history.append((time.time(), selected_tag_id))
                 if self.current_active_tag is not None:
-                    print(f"[UWB] タグ切り替え: {self.current_active_tag} → {selected_tag_id}")
+                    print(
+                        f"[UWB] タグ切り替え: {self.current_active_tag} → {selected_tag_id}"
+                    )
                 self.current_active_tag = selected_tag_id
-            
-            return Position(
+
+            return (Position(
                 x=float(est.position[0]),
                 y=float(est.position[1]),
                 z=float(est.position[2]),
-            )
-        
-        return None
-=======
-        if len(posWithAccuracyList) == 0:
-            return (Position(0, 0, 0), 0.0)
-
-        positions = np.array([p[0] for p in posWithAccuracyList])
-        accuracies = np.array([p[1] for p in posWithAccuracyList])
-
-        weighted_position = np.sum(
-            positions * accuracies.reshape(-1, 1), axis=0
-        ) / np.sum(accuracies)
-
-        position = Position(
-            x=float(weighted_position[0]),
-            y=float(weighted_position[1]),
-            z=float(weighted_position[2]),
-        )
-        accuracy = float(np.mean(accuracies))
-        return (position, accuracy)
->>>>>>> 071a6481
+            ), est.total_confidence)
+
+        return (Position(0, 0, 0), 0.0)
 
     @final
     def _uwb_to_global_pos_by_uwbp(
@@ -316,16 +304,18 @@
         los_accuracy = 1.0 if not uwbt["nlos"] else Params.uwb_nlos_factor()
 
         return time_diff_accuracy * distance_accuracy * los_accuracy
-    
-    @final
-    def _calculate_distance_confidence(self, distance: float, method: str = "sigmoid") -> float:
+
+    @final
+    def _calculate_distance_confidence(
+        self, distance: float, method: str = "sigmoid"
+    ) -> float:
         """
         距離に基づく信頼性を計算
-        
+
         Args:
             distance: UWB測定距離(m)
             method: 計算方法 ("sigmoid", "cosine", "exponential", "quadratic")
-        
+
         Returns:
             0.0〜1.0の信頼性スコア
         """
@@ -338,7 +328,7 @@
                 k = 3.0  # 傾きの急峻さ
                 center = 2.0  # 中心点（1と3の中間）
                 return 1.0 / (1.0 + np.exp(k * (distance - center)))
-        
+
         elif method == "cosine":
             if distance <= 1.0:
                 return 1.0
@@ -347,7 +337,7 @@
             else:
                 normalized = (distance - 1.0) / 2.0  # 0~1に正規化
                 return 0.5 * (1.0 + np.cos(np.pi * normalized))
-        
+
         elif method == "exponential":
             if distance <= 1.0:
                 return 1.0
@@ -356,7 +346,7 @@
             else:
                 k = 2.0  # 減衰率
                 return np.exp(-k * (distance - 1.0))
-        
+
         elif method == "quadratic":
             if distance <= 1.0:
                 return 1.0
@@ -364,8 +354,7 @@
                 return 0.01
             else:
                 normalized = (distance - 1.0) / 2.0
-                return max(0.01, 1.0 - normalized ** 2)
-        
+                return max(0.01, 1.0 - normalized**2)
+
         # デフォルトはシグモイド
-        return self._calculate_distance_confidence(distance, "sigmoid")
-    +        return self._calculate_distance_confidence(distance, "sigmoid")