--- conflicted
+++ resolved
@@ -55,29 +55,6 @@
         # メインプロット（最終推定結果）
         fig, ax = plt.subplots(1, 1, figsize=(20, 10))
         ax.imshow(bitmap_array, extent=extent, alpha=0.5, cmap="gray")
-<<<<<<< HEAD
-        
-        # 時間軸をカラーマップで表現
-        scatter = ax.scatter(df.x, df.y, 
-                           c=range(len(df)), cmap='viridis',
-                           s=10, alpha=0.8, 
-                           edgecolors='black', linewidth=0.3,
-                           label="Final estimation")
-        
-        # 軌跡の線を追加
-        ax.plot(df.x, df.y, '-', color='gray', alpha=0.3, linewidth=1)
-        
-        # 始点と終点を強調
-        ax.scatter(df.x.iloc[0], df.y.iloc[0], 
-                 s=150, color='green', marker='s', 
-                 edgecolors='black', linewidth=2,
-                 label="Start", zorder=5)
-        ax.scatter(df.x.iloc[-1], df.y.iloc[-1], 
-                 s=150, color='red', marker='^', 
-                 edgecolors='black', linewidth=2,
-                 label="End", zorder=5)
-        
-=======
         c = df.index * maxwait if maxwait else df.index
         scatter = ax.scatter(df.x, df.y, s=3, c=c, label="location (estimated)")
         if gpos:
@@ -102,7 +79,6 @@
                 label="location (ground truth)",
             )
 
->>>>>>> 52f6324f
         ax.set_xlabel("x (m)")
         ax.set_ylabel("y (m)")
         ax.set_title(f"UWB Position Estimation - Final Result ({len(df)} points)")
