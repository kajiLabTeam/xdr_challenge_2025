from logging import Logger
from typing import Protocol, final
import numpy as np
import pandas as pd
from pathlib import Path
from PIL import Image
import matplotlib.pyplot as plt
from scipy.spatial.transform import Rotation as R
from src.lib.recorder._recorder import DataRecorderProtocol
from src.type import Position


class VisualizerProtocol(Protocol):
    def plot_map(
        self,
        map_file: str | Path,
        output_file: str | Path = "output_map.png",
        map_origin: tuple[float, float] = (-5.625, -12.75),
        map_ppm: float = 100,
        show: bool = True,
        save: bool = True,
    ) -> None: ...

    def plot_map_for_mapmatching(
        self, points: list[Position], output_file: str
    ) -> None: ...


class Visualizer(DataRecorderProtocol):
    """
    データの可視化を行うクラス
    """

    def __init__(self, trial_id: str, logger: Logger) -> None:
        self.logger = logger

    def plot_map(
        self,
        map_file: str | Path,
        output_file: str | Path = "output_map.png",
        map_origin: tuple[float, float] = (-5.625, -12.75),
        map_ppm: float = 100,
        show: bool = True,
        save: bool = True,
        maxwait: float | None = None,
        gpos: bool = False,
        ground_truth_df: pd.DataFrame | None = None,
    ) -> None:
        """
        推定結果を位置情報をプロットする

        Args:
            map_file (str | Path): マップ画像ファイルのパス
            output_file (str | Path | None): 出力ファイルのパス。
            map_origin (tuple[float, float]): マップの原点座標 (x, y)
            map_ppm (float): ピクセルあたりのメートル数
            show (bool): プロットを表示するかどうか
            save (bool): プロットをファイルに保存するかどうか
            maxwait (float | None): 最大待機時間。None の場合、タイムスタンプをそのまま使用
            gpos (bool): GPOS の位置情報をプロットするかどうか
            ground_truth_df (pd.DataFrame | None): 真値のデータフレーム
        """
        self.logger.info("推定結果の位置をマップにプロットします")

        src_dir = Path().resolve()
        bitmap_array = np.array(Image.open(src_dir / map_file)) / 255.0
        df = pd.DataFrame(self.poses, columns=["x", "y", "z", "yaw", "timestamp"])

        height, width = bitmap_array.shape[:2]
        width_m = width / map_ppm
        height_m = height / map_ppm

        extent = (
            map_origin[0],
            map_origin[0] + width_m,
            map_origin[1],
            map_origin[1] + height_m,
        )

        # メインプロット（最終推定結果）
        fig, ax = plt.subplots(1, 1, figsize=(20, 10))
        ax.imshow(bitmap_array, extent=extent, alpha=0.5, cmap="gray")
        scatter = ax.scatter(
            df.x, df.y, s=3, c=df.timestamp, label="estimated", zorder=100
        )
        if gpos:
            gpos_data = self.gpos_datarecorder.data
            gpos_df = pd.DataFrame(gpos_data)
            ax.scatter(
                gpos_df["location_x"],
                gpos_df["location_y"],
                s=1,
                c="red",
                alpha=0.2,
                label="GPOS",
                zorder=0,
            )

        if ground_truth_df is not None:
            ax.scatter(
                ground_truth_df["x"],
                ground_truth_df["y"],
                s=3,
                c="black",
                alpha=0.2,
                label="ground truth",
                zorder=50,
            )

        ax.set_xlabel("x (m)")
        ax.set_ylabel("y (m)")
        plt.colorbar(scatter, ax=ax, label="timestamp (s)")
        plt.legend()

        if save:
            self.logger.info(f"プロットを {output_file} に保存します")
            plt.savefig(output_file)
        if show:
            self.logger.info("プロットを表示します")
            plt.show()

<<<<<<< HEAD
    @final
    def plot_map_for_mapmatching(
        self,
        points: list[Position],
        output_file: str,
        map_file: str | Path = "map/miraikan_5_custom.png",
        map_origin: tuple[float, float] = (-5.625, -12.75),
        map_ppm: float = 100,
    ) -> None:
        """
        マップ上に軌跡をプロットする
        """
        src_dir = Path().resolve()
        bitmap_array = np.array(Image.open(src_dir / map_file)) / 255.0
        height, width = bitmap_array.shape[:2]
        width_m = width / map_ppm
        height_m = height / map_ppm

        extent = (
            map_origin[0],
            map_origin[0] + width_m,
            map_origin[1],
            map_origin[1] + height_m,
        )

        # メインプロット（最終推定結果）
        fig, ax = plt.subplots(1, 1, figsize=(20, 10))
        ax.imshow(bitmap_array, extent=extent, alpha=0.5, cmap="gray")

        plt.scatter(
            [p.x for p in points],
            [p.y for p in points],
            s=3,
            c="blue",
            label="point",
            zorder=100,
        )

        ax.set_xlabel("x (m)")
        ax.set_ylabel("y (m)")
        plt.legend()

        self.logger.info(f"プロットを {output_file} に保存します")
        plt.savefig(output_file)
=======
    def plot_yaw(
        self,
        output_file: str | Path = "output_yaw.png",
        ground_truth_df: pd.DataFrame | None = None,
    ) -> None:
        """
        推定結果の方位角をプロットする

        Args:
            output_file (str | Path): 出力ファイルのパス
            ground_truth_df (pd.DataFrame | None): 真値のデータフレーム
        """
        self.logger.info("推定結果の方位角をマップにプロットします")

        fig, ax = plt.subplots(1, 1, figsize=(10, 5))
        df = pd.DataFrame(self.poses, columns=["x", "y", "z", "yaw", "timestamp"])
        ax.plot(df.timestamp, df.yaw, label="estimated yaw", color="blue", zorder=100)

        if ground_truth_df is not None:
            quats = ground_truth_df[["qx", "qy", "qz", "qw"]].to_numpy()
            rot = R.from_quat(quats)
            euler = pd.DataFrame(
                rot.as_euler("zyx", degrees=True),
                columns=["yaw", "pitch", "roll"],
                index=ground_truth_df.index,
            )
            ground_truth_df_with_euler = pd.concat([ground_truth_df, euler], axis=1)
            ax.plot(
                ground_truth_df_with_euler.timestamp,
                ground_truth_df_with_euler.yaw,
                label="ground truth yaw",
                color="black",
                zorder=50,
            )
        ax.set_xlabel("timestamp (s)")
        ax.set_ylabel("yaw (rad)")
        plt.legend()

        src_dir = Path().resolve()
        self.logger.info(f"プロットを {output_file} に保存します")
        plt.savefig(src_dir / output_file)
        plt.show()
>>>>>>> 44b32b09
<|MERGE_RESOLUTION|>--- conflicted
+++ resolved
@@ -119,7 +119,6 @@
             self.logger.info("プロットを表示します")
             plt.show()
 
-<<<<<<< HEAD
     @final
     def plot_map_for_mapmatching(
         self,
@@ -164,7 +163,6 @@
 
         self.logger.info(f"プロットを {output_file} に保存します")
         plt.savefig(output_file)
-=======
     def plot_yaw(
         self,
         output_file: str | Path = "output_yaw.png",
@@ -206,5 +204,4 @@
         src_dir = Path().resolve()
         self.logger.info(f"プロットを {output_file} に保存します")
         plt.savefig(src_dir / output_file)
-        plt.show()
->>>>>>> 44b32b09
+        plt.show()